--- conflicted
+++ resolved
@@ -427,11 +427,7 @@
     /// To get the default behaviour back you can call the provided `default_handler` function.
     /// It takes two parameters:
     /// - `mode: ColorMode`: The color mode to change to.
-<<<<<<< HEAD
-    ///  -`default_handler: Arc<dyn Fn(ColorMode)>`: The default handler that would have been called if the `on_changed` handler had not been specified.
-=======
-    /// - `default_handler: Rc<dyn Fn(ColorMode)>`: The default handler that would have been called if the `on_changed` handler had not been specified.
->>>>>>> 0a8cb783
+    /// -`default_handler: Arc<dyn Fn(ColorMode)>`: The default handler that would have been called if the `on_changed` handler had not been specified.
     on_changed: OnChangedFn,
 
     /// When provided, `useStorage` will be skipped.
