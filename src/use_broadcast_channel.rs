--- conflicted
+++ resolved
@@ -72,11 +72,7 @@
 /// ```
 pub fn use_broadcast_channel<T, C>(
     name: &str,
-<<<<<<< HEAD
 ) -> UseBroadcastChannelReturn<T, impl Fn(&T) + Clone, impl Fn() + Clone, C>
-=======
-) -> UseBroadcastChannelReturnType<C, T, impl Fn(&T) + Clone, impl Fn() + Clone>
->>>>>>> 74c06ce6
 where
     T: Send + Sync,
     C: Encoder<T, Encoded = String> + Decoder<T, Encoded = str>,
