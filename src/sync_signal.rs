use crate::core::UseRwSignal;
use default_struct_builder::DefaultBuilder;
use leptos::prelude::*;
use std::rc::Rc;

/// Two-way Signals synchronization.
///
/// > Note: Please consider first if you can achieve your goals with the
/// > ["Good Options" described in the Leptos book](https://book.leptos.dev/reactivity/working_with_signals.html#making-signals-depend-on-each-other)
/// > Only if you really have to, use this function. This is, in effect, the
/// > ["If you really must..." option](https://book.leptos.dev/reactivity/working_with_signals.html#if-you-really-must).
///
/// ## Demo
///
/// [Link to Demo](https://github.com/Synphonyte/leptos-use/tree/main/examples/sync_signal)
///
/// ## Usage
///
/// ```
/// # use leptos::prelude::*;
/// # use leptos_use::sync_signal;
/// #
/// # #[component]
/// # fn Demo() -> impl IntoView {
/// let (a, set_a) = signal(1);
/// let (b, set_b) = signal(2);
///
/// let stop = sync_signal((a, set_a), (b, set_b));
///
/// log!("a: {}, b: {}", a.get(), b.get()); // a: 1, b: 1
///
/// set_b.set(3);
///
/// log!("a: {}, b: {}", a.get(), b.get()); // a: 3, b: 3
///
/// set_a.set(4);
///
/// log!("a: {}, b: {}", a.get(), b.get()); // a: 4, b: 4
/// #
/// # view! { }
/// # }
/// ```
///
/// ### `RwSignal`
///
/// You can mix and match `RwSignal`s and `Signal`-`WriteSignal` pairs.
///
/// ```
/// # use leptos::prelude::*;
/// # use leptos_use::sync_signal;
/// #
/// # #[component]
/// # fn Demo() -> impl IntoView {
/// let (a, set_a) = signal(1);
/// let (b, set_b) = signal(2);
/// let c_rw = RwSignal::new(3);
/// let d_rw = RwSignal::new(4);
///
/// sync_signal((a, set_a), c_rw);
/// sync_signal(d_rw, (b, set_b));
/// sync_signal(c_rw, d_rw);
///
/// #
/// # view! { }
/// # }
/// ```
///
/// ### One directional
///
/// You can synchronize a signal only from left to right or right to left.
///
/// ```
/// # use leptos::prelude::*;
/// # use leptos_use::{sync_signal_with_options, SyncSignalOptions, SyncDirection};
/// #
/// # #[component]
/// # fn Demo() -> impl IntoView {
/// let (a, set_a) = signal(1);
/// let (b, set_b) = signal(2);
///
/// let stop = sync_signal_with_options(
///     (a, set_a),
///     (b, set_b),
///     SyncSignalOptions::default().direction(SyncDirection::LeftToRight)
/// );
///
/// set_b.set(3); // doesn't sync
///
/// log!("a: {}, b: {}", a.get(), b.get()); // a: 1, b: 3
///
/// set_a.set(4);
///
/// log!("a: {}, b: {}", a.get(), b.get()); // a: 4, b: 4
/// #
/// # view! { }
/// # }
/// ```
///
/// ### Custom Transform
///
/// You can optionally provide custom transforms between the two signals.
///
/// ```
/// # use leptos::prelude::*;
/// # use leptos_use::{sync_signal_with_options, SyncSignalOptions};
/// #
/// # #[component]
/// # fn Demo() -> impl IntoView {
/// let (a, set_a) = signal(10);
/// let (b, set_b) = signal(2);
///
/// let stop = sync_signal_with_options(
///     (a, set_a),
///     (b, set_b),
///     SyncSignalOptions::with_transforms(
///         |left| *left * 2,
///         |right| *right / 2,
///     ),
/// );
///
/// log!("a: {}, b: {}", a.get(), b.get()); // a: 10, b: 20
///
/// set_b.set(30);
///
/// log!("a: {}, b: {}", a.get(), b.get()); // a: 15, b: 30
/// #
/// # view! { }
/// # }
/// ```
///
/// #### Different Types
///
/// `SyncSignalOptions::default()` is only defined if the two signal types are identical.
/// Otherwise, you have to initialize the options with `with_transforms` or `with_assigns` instead
/// of `default`.
///
/// ```
/// # use leptos::*;
/// # use leptos_use::{sync_signal_with_options, SyncSignalOptions};
/// # use std::str::FromStr;
/// #
/// # #[component]
/// # fn Demo() -> impl IntoView {
/// let (a, set_a) = create_signal("10".to_string());
/// let (b, set_b) = create_signal(2);
///
/// let stop = sync_signal_with_options(
///     (a, set_a),
///     (b, set_b),
///     SyncSignalOptions::with_transforms(
///         |left: &String| i32::from_str(left).unwrap_or_default(),
///         |right: &i32| right.to_string(),
///     ),
/// );
/// #
/// # view! { }
/// # }
/// ```
///
/// ```
/// # use leptos::*;
/// # use leptos_use::{sync_signal_with_options, SyncSignalOptions};
/// # use std::str::FromStr;
/// #
/// #[derive(Clone)]
/// pub struct Foo {
///     bar: i32,
/// }
///
/// # #[component]
/// # fn Demo() -> impl IntoView {
/// let (a, set_a) = create_signal(Foo { bar: 10 });
/// let (b, set_b) = create_signal(2);
///
/// let stop = sync_signal_with_options(
///     (a, set_a),
///     (b, set_b),
///     SyncSignalOptions::with_assigns(
///         |b: &mut i32, a: &Foo| *b = a.bar,
///         |a: &mut Foo, b: &i32| a.bar = *b,
///     ),
/// );
/// #
/// # view! { }
/// # }
/// ```
pub fn sync_signal<T>(
    left: impl Into<UseRwSignal<T>>,
    right: impl Into<UseRwSignal<T>>,
) -> impl Fn() + Clone
where
<<<<<<< HEAD
    T: Clone + PartialEq + Send + Sync + 'static,
=======
    T: Clone + 'static,
>>>>>>> 365b705b
{
    sync_signal_with_options(left, right, SyncSignalOptions::<T, T>::default())
}

/// Version of [`sync_signal`] that takes a `SyncSignalOptions`. See [`sync_signal`] for how to use.
pub fn sync_signal_with_options<L, R>(
    left: impl Into<UseRwSignal<L>>,
    right: impl Into<UseRwSignal<R>>,
    options: SyncSignalOptions<L, R>,
) -> impl Fn() + Clone
where
<<<<<<< HEAD
    L: Clone + PartialEq + Send + Sync + 'static,
    R: Clone + PartialEq + Send + Sync + 'static,
=======
    L: Clone + 'static,
    R: Clone + 'static,
>>>>>>> 365b705b
{
    let SyncSignalOptions {
        immediate,
        direction,
        transforms,
    } = options;

    let (assign_ltr, assign_rtl) = transforms.assigns();

    let left = left.into();
    let right = right.into();

    let mut stop_watch_left = None;
    let mut stop_watch_right = None;

    let is_sync_update = StoredValue::new(false);

    if matches!(direction, SyncDirection::Both | SyncDirection::LeftToRight) {
        stop_watch_left = Some(Effect::watch(
            move || left.get(),
            move |new_value, _, _| {
                if !is_sync_update.get_value() {
                    is_sync_update.set_value(true);
                    right.update(|right| assign_ltr(right, new_value));
                    is_sync_update.set_value(false);
                }
            },
            immediate,
        ));
    }

    if matches!(direction, SyncDirection::Both | SyncDirection::RightToLeft) {
        stop_watch_right = Some(Effect::watch(
            move || right.get(),
            move |new_value, _, _| {
                if !is_sync_update.get_value() {
                    is_sync_update.set_value(true);
                    left.update(|left| assign_rtl(left, new_value));
                    is_sync_update.set_value(false);
                }
            },
            immediate,
        ));
    }

    move || {
        if let Some(stop_watch_left) = &stop_watch_left {
            stop_watch_left.stop();
        }
        if let Some(stop_watch_right) = &stop_watch_right {
            stop_watch_right.stop();
        }
    }
}

/// Direction of syncing.
#[derive(Clone, Copy, Debug, PartialEq, Eq, Default)]
pub enum SyncDirection {
    LeftToRight,
    RightToLeft,
    #[default]
    Both,
}

pub type AssignFn<T, S> = Rc<dyn Fn(&mut T, &S)>;

/// Transforms or assigns for syncing.
pub enum SyncTransforms<L, R> {
    /// Transform the signal into each other by calling the transform functions.
    /// The values are then simply assigned.
    Transforms {
        /// Transforms the left signal into the right signal.
        ltr: Rc<dyn Fn(&L) -> R>,
        /// Transforms the right signal into the left signal.
        rtl: Rc<dyn Fn(&R) -> L>,
    },

    /// Assign the signals to each other. Instead of using `=` to assign the signals,
    /// these functions are called.
    Assigns {
        /// Assigns the left signal to the right signal.
        ltr: AssignFn<R, L>,
        /// Assigns the right signal to the left signal.
        rtl: AssignFn<L, R>,
    },
}

impl<T> Default for SyncTransforms<T, T>
where
    T: Clone,
{
    fn default() -> Self {
        Self::Assigns {
            ltr: Rc::new(|right, left| *right = left.clone()),
            rtl: Rc::new(|left, right| *left = right.clone()),
        }
    }
}

impl<L, R> SyncTransforms<L, R>
where
    L: 'static,
    R: 'static,
{
    /// Returns assign functions for both directions that respect the value of this enum.
    pub fn assigns(&self) -> (AssignFn<R, L>, AssignFn<L, R>) {
        match self {
            SyncTransforms::Transforms { ltr, rtl } => {
                let ltr = Rc::clone(ltr);
                let rtl = Rc::clone(rtl);
                (
                    Rc::new(move |right, left| *right = ltr(left)),
                    Rc::new(move |left, right| *left = rtl(right)),
                )
            }
            SyncTransforms::Assigns { ltr, rtl } => (Rc::clone(ltr), Rc::clone(rtl)),
        }
    }
}

/// Options for [`sync_signal_with_options`].
#[derive(DefaultBuilder)]
pub struct SyncSignalOptions<L, R> {
    /// If `true`, the signals will be immediately synced when this function is called.
    /// If `false`, a signal is only updated when the other signal's value changes.
    /// Defaults to `true`.
    immediate: bool,

    /// Direction of syncing. Defaults to `SyncDirection::Both`.
    direction: SyncDirection,

    /// How to transform or assign the values to each other
    /// If `L` and `R` are identical this defaults to the simple `=` operator. If the types are
    /// not the same, then you have to choose to either use [`SyncSignalOptions::with_transforms`]
    /// or [`SyncSignalOptions::with_assigns`].
    #[builder(skip)]
    transforms: SyncTransforms<L, R>,
}

impl<L, R> SyncSignalOptions<L, R> {
    /// Initializes options with transforms functions that convert the signals into each other.
    pub fn with_transforms(
        transform_ltr: impl Fn(&L) -> R + 'static,
        transform_rtl: impl Fn(&R) -> L + 'static,
    ) -> Self {
        Self {
            immediate: true,
            direction: SyncDirection::Both,
            transforms: SyncTransforms::Transforms {
                ltr: Rc::new(transform_ltr),
                rtl: Rc::new(transform_rtl),
            },
        }
    }

    /// Initializes options with assign functions that replace the default `=` operator.
    pub fn with_assigns(
        assign_ltr: impl Fn(&mut R, &L) + 'static,
        assign_rtl: impl Fn(&mut L, &R) + 'static,
    ) -> Self {
        Self {
            immediate: true,
            direction: SyncDirection::Both,
            transforms: SyncTransforms::Assigns {
                ltr: Rc::new(assign_ltr),
                rtl: Rc::new(assign_rtl),
            },
        }
    }
}

impl<T> Default for SyncSignalOptions<T, T>
where
    T: Clone,
{
    fn default() -> Self {
        Self {
            immediate: true,
            direction: Default::default(),
            transforms: Default::default(),
        }
    }
}<|MERGE_RESOLUTION|>--- conflicted
+++ resolved
@@ -135,14 +135,14 @@
 /// of `default`.
 ///
 /// ```
-/// # use leptos::*;
+/// # use leptos::prelude::*;
 /// # use leptos_use::{sync_signal_with_options, SyncSignalOptions};
 /// # use std::str::FromStr;
 /// #
 /// # #[component]
 /// # fn Demo() -> impl IntoView {
-/// let (a, set_a) = create_signal("10".to_string());
-/// let (b, set_b) = create_signal(2);
+/// let (a, set_a) = signal("10".to_string());
+/// let (b, set_b) = signal(2);
 ///
 /// let stop = sync_signal_with_options(
 ///     (a, set_a),
@@ -158,7 +158,7 @@
 /// ```
 ///
 /// ```
-/// # use leptos::*;
+/// # use leptos::prelude::*;
 /// # use leptos_use::{sync_signal_with_options, SyncSignalOptions};
 /// # use std::str::FromStr;
 /// #
@@ -169,8 +169,8 @@
 ///
 /// # #[component]
 /// # fn Demo() -> impl IntoView {
-/// let (a, set_a) = create_signal(Foo { bar: 10 });
-/// let (b, set_b) = create_signal(2);
+/// let (a, set_a) = signal(Foo { bar: 10 });
+/// let (b, set_b) = signal(2);
 ///
 /// let stop = sync_signal_with_options(
 ///     (a, set_a),
@@ -189,11 +189,7 @@
     right: impl Into<UseRwSignal<T>>,
 ) -> impl Fn() + Clone
 where
-<<<<<<< HEAD
     T: Clone + PartialEq + Send + Sync + 'static,
-=======
-    T: Clone + 'static,
->>>>>>> 365b705b
 {
     sync_signal_with_options(left, right, SyncSignalOptions::<T, T>::default())
 }
@@ -205,13 +201,8 @@
     options: SyncSignalOptions<L, R>,
 ) -> impl Fn() + Clone
 where
-<<<<<<< HEAD
     L: Clone + PartialEq + Send + Sync + 'static,
     R: Clone + PartialEq + Send + Sync + 'static,
-=======
-    L: Clone + 'static,
-    R: Clone + 'static,
->>>>>>> 365b705b
 {
     let SyncSignalOptions {
         immediate,
