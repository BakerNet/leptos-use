--- conflicted
+++ resolved
@@ -1,11 +1,7 @@
 use crate::core::MaybeRwSignal;
 use default_struct_builder::DefaultBuilder;
-<<<<<<< HEAD
+use js_sys::{Object, Reflect};
 use leptos::prelude::*;
-=======
-use js_sys::{Object, Reflect};
-use leptos::*;
->>>>>>> 74c06ce6
 use wasm_bindgen::{JsCast, JsValue};
 
 /// Reactive [`mediaDevices.getUserMedia`](https://developer.mozilla.org/en-US/docs/Web/API/MediaDevices/getUserMedia) streaming.
@@ -99,23 +95,14 @@
         set_stream.set(None);
     };
 
-<<<<<<< HEAD
-    let start = move || {
-        #[cfg(not(feature = "ssr"))]
-        {
-            leptos::task::spawn_local(async move {
-                _start().await;
-                stream.with_untracked(move |stream| {
-                    if let Some(Ok(_)) = stream {
-                        set_enabled.set(true);
-=======
     let start = {
         let _start = _start.clone();
         move || {
             #[cfg(not(feature = "ssr"))]
             {
-                spawn_local({
+                leptos::task::spawn_local({
                     let _start = _start.clone();
+
                     async move {
                         _start().await;
                         stream.with_untracked(move |stream| {
@@ -123,7 +110,6 @@
                                 set_enabled.set(true);
                             }
                         });
->>>>>>> 74c06ce6
                     }
                 });
             }
@@ -135,47 +121,31 @@
         set_enabled.set(false);
     };
 
-<<<<<<< HEAD
     Effect::watch(
         move || enabled.get(),
         move |enabled, _, _| {
             if *enabled {
-                leptos::task::spawn_local(async move {
-                    _start().await;
+                leptos::task::spawn_local({
+                    let _start = _start.clone();
+
+                    async move {
+                        _start().await;
+                    }
                 });
             } else {
                 _stop();
             }
         },
         true,
-    );
-=======
-    let _ = {
-        watch(
-            move || enabled.get(),
-            move |enabled, _, _| {
-                if *enabled {
-                    spawn_local({
-                        let _start = _start.clone();
-                        async move {
-                            _start().await;
-                        }
-                    });
-                } else {
-                    _stop();
-                }
-            },
-            true,
-        )
-    };
->>>>>>> 74c06ce6
-    UseUserMediaReturn {
-        stream: stream.into(),
-        start,
-        stop,
-        enabled,
-        set_enabled,
-    }
+    )
+};
+UseUserMediaReturn {
+stream: stream.into(),
+start,
+stop,
+enabled,
+set_enabled,
+}
 }
 
 #[cfg(not(feature = "ssr"))]
@@ -577,7 +547,7 @@
                         &JsValue::from_str("exact"),
                         &JsValue::from_str(value.as_str()),
                     )
-                    .unwrap();
+                        .unwrap();
                 }
                 if let Some(value) = ideal {
                     Reflect::set(
@@ -585,7 +555,7 @@
                         &JsValue::from_str("ideal"),
                         &JsValue::from_str(value.as_str()),
                     )
-                    .unwrap();
+                        .unwrap();
                 }
 
                 JsValue::from(obj)
@@ -647,7 +617,7 @@
 
 impl<T, I> IntoDeviceIds<VecMarker> for T
 where
-    T: IntoIterator<Item = I>,
+    T: IntoIterator<Item=I>,
     I: Into<String>,
 {
     fn into_device_ids(self) -> Vec<String> {
