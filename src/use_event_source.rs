use crate::core::ConnectionReadyState;
use crate::{js, use_event_listener, ReconnectLimit};
use codee::Decoder;
use default_struct_builder::DefaultBuilder;
use leptos::prelude::diagnostics::SpecialNonReactiveZone;
use leptos::prelude::wrappers::read::Signal;
use leptos::prelude::*;
use send_wrapper::SendWrapper;
use std::cell::Cell;
use std::marker::PhantomData;
use std::sync::Arc;
use std::time::Duration;
use thiserror::Error;

/// Reactive [EventSource](https://developer.mozilla.org/en-US/docs/Web/API/EventSource)
///
/// An [EventSource](https://developer.mozilla.org/en-US/docs/Web/API/EventSource) or
/// [Server-Sent-Events](https://developer.mozilla.org/en-US/docs/Web/API/Server-sent_events)
/// instance opens a persistent connection to an HTTP server,
/// which sends events in text/event-stream format.
///
/// ## Usage
///
/// Values are decoded via the given decoder. You can use any of the string codecs or a
/// binary codec wrapped in [`Base64`].
///
/// > Please check [the codec chapter](https://leptos-use.rs/codecs.html) to see what codecs are
///   available and what feature flags they require.
///
///
/// ```
<<<<<<< HEAD
/// # use leptos::prelude::*;
/// # use leptos_use::{use_event_source, UseEventSourceReturn, utils::JsonCodec};
=======
/// # use leptos::*;
/// # use leptos_use::{use_event_source, UseEventSourceReturn};
/// # use codee::string::JsonSerdeCodec;
>>>>>>> 37f16ad3
/// # use serde::{Deserialize, Serialize};
/// #
/// #[derive(Serialize, Deserialize, Clone, PartialEq)]
/// pub struct EventSourceData {
///     pub message: String,
///     pub priority: u8,
/// }
///
/// # #[component]
/// # fn Demo() -> impl IntoView {
/// let UseEventSourceReturn {
///     ready_state, data, error, close, ..
/// } = use_event_source::<EventSourceData, JsonSerdeCodec>("https://event-source-url");
/// #
/// # view! { }
/// # }
/// ```
///
/// ### Create Your Own Custom Codec
///
/// All you need to do is to implement the [`StringCodec`] trait together with `Default` and `Clone`.
///
/// ### Named Events
///
/// You can define named events when using `use_event_source_with_options`.
///
/// ```
<<<<<<< HEAD
/// # use leptos::prelude::*;
/// # use leptos_use::{use_event_source_with_options, UseEventSourceReturn, UseEventSourceOptions, utils::FromToStringCodec};
=======
/// # use leptos::*;
/// # use leptos_use::{use_event_source_with_options, UseEventSourceReturn, UseEventSourceOptions};
/// # use codee::string::FromToStringCodec;
>>>>>>> 37f16ad3
/// #
/// # #[component]
/// # fn Demo() -> impl IntoView {
/// let UseEventSourceReturn {
///     ready_state, data, error, close, ..
/// } = use_event_source_with_options::<String, FromToStringCodec>(
///     "https://event-source-url",
///     UseEventSourceOptions::default()
///         .named_events(["notice".to_string(), "update".to_string()])
/// );
/// #
/// # view! { }
/// # }
/// ```
///
/// ### Immediate
///
/// Auto-connect (enabled by default).
///
/// This will call `open()` automatically for you, and you don't need to call it by yourself.
///
/// ### Auto-Reconnection
///
/// Reconnect on errors automatically (enabled by default).
///
/// You can control the number of reconnection attempts by setting `reconnect_limit` and the
/// interval between them by setting `reconnect_interval`.
///
/// ```
<<<<<<< HEAD
/// # use leptos::prelude::*;
/// # use leptos_use::{use_event_source_with_options, UseEventSourceReturn, UseEventSourceOptions, utils::FromToStringCodec};
=======
/// # use leptos::*;
/// # use leptos_use::{use_event_source_with_options, UseEventSourceReturn, UseEventSourceOptions, ReconnectLimit};
/// # use codee::string::FromToStringCodec;
>>>>>>> 37f16ad3
/// #
/// # #[component]
/// # fn Demo() -> impl IntoView {
/// let UseEventSourceReturn {
///     ready_state, data, error, close, ..
/// } = use_event_source_with_options::<bool, FromToStringCodec>(
///     "https://event-source-url",
///     UseEventSourceOptions::default()
///         .reconnect_limit(ReconnectLimit::Limited(5))         // at most 5 attempts
///         .reconnect_interval(2000)   // wait for 2 seconds between attempts
/// );
/// #
/// # view! { }
/// # }
/// ```
///
/// To disable auto-reconnection, set `reconnect_limit` to `0`.
///
/// ## Server-Side Rendering
///
/// On the server-side, `use_event_source` will always return `ready_state` as `ConnectionReadyState::Closed`,
/// `data`, `event` and `error` will always be `None`, and `open` and `close` will do nothing.
pub fn use_event_source<T, C>(
    url: &str,
) -> UseEventSourceReturn<T, C::Error, impl Fn() + Clone + 'static, impl Fn() + Clone + 'static>
where
<<<<<<< HEAD
    T: Clone + PartialEq + Send + Sync + 'static,
    C: StringCodec<T> + Default,
    C::Error: Send + Sync,
=======
    T: Clone + PartialEq + 'static,
    C: Decoder<T, Encoded = str>,
>>>>>>> 37f16ad3
{
    use_event_source_with_options::<T, C>(url, UseEventSourceOptions::<T>::default())
}

/// Version of [`use_event_source`] that takes a `UseEventSourceOptions`. See [`use_event_source`] for how to use.
pub fn use_event_source_with_options<T, C>(
    url: &str,
    options: UseEventSourceOptions<T>,
) -> UseEventSourceReturn<T, C::Error, impl Fn() + Clone + 'static, impl Fn() + Clone + 'static>
where
<<<<<<< HEAD
    T: Clone + PartialEq + Send + Sync + 'static,
    C: StringCodec<T> + Default,
    C::Error: Send + Sync,
=======
    T: Clone + PartialEq + 'static,
    C: Decoder<T, Encoded = str>,
>>>>>>> 37f16ad3
{
    let UseEventSourceOptions {
        reconnect_limit,
        reconnect_interval,
        on_failed,
        immediate,
        named_events,
        with_credentials,
        _marker,
    } = options;

    let url = url.to_owned();

    let (event, set_event) = signal(None::<SendWrapper<web_sys::Event>>);
    let (data, set_data) = signal(None::<T>);
    let (ready_state, set_ready_state) = signal(ConnectionReadyState::Closed);
    let (event_source, set_event_source) = signal(None::<SendWrapper<web_sys::EventSource>>);
    let (error, set_error) = signal(None::<UseEventSourceError<C::Error>>);

    let explicitly_closed = Arc::new(Cell::new(false));
    let retried = Arc::new(Cell::new(0));

    let set_data_from_string = move |data_string: Option<String>| {
        if let Some(data_string) = data_string {
            match C::decode(&data_string) {
                Ok(data) => set_data.set(Some(data)),
                Err(err) => set_error.set(Some(UseEventSourceError::Deserialize(err))),
            }
        }
    };

    let close = {
        let explicitly_closed = Arc::clone(&explicitly_closed);

        move || {
            if let Some(event_source) = event_source.get_untracked() {
                event_source.close();
                set_event_source.set(None);
                set_ready_state.set(ConnectionReadyState::Closed);
                explicitly_closed.set(true);
            }
        }
    };

    let init = StoredValue::new(None::<Arc<dyn Fn() + Send + Sync>>);

    init.set_value(Some(Arc::new({
        let explicitly_closed = Arc::clone(&explicitly_closed);
        let retried = Arc::clone(&retried);

        move || {
            use wasm_bindgen::prelude::*;

            if explicitly_closed.get() {
                return;
            }

            let mut event_src_opts = web_sys::EventSourceInit::new();
            event_src_opts.with_credentials(with_credentials);

            let es = web_sys::EventSource::new_with_event_source_init_dict(&url, &event_src_opts)
                .unwrap_throw();

            set_ready_state.set(ConnectionReadyState::Connecting);

            set_event_source.set(Some(SendWrapper::new(es.clone())));

            let on_open = Closure::wrap(Box::new(move |_: web_sys::Event| {
                set_ready_state.set(ConnectionReadyState::Open);
                set_error.set(None);
            }) as Box<dyn FnMut(web_sys::Event)>);
            es.set_onopen(Some(on_open.as_ref().unchecked_ref()));
            on_open.forget();

            let on_error = Closure::wrap(Box::new({
                let explicitly_closed = Arc::clone(&explicitly_closed);
                let retried = Arc::clone(&retried);
                let on_failed = Arc::clone(&on_failed);
                let es = es.clone();

                move |e: web_sys::Event| {
                    set_ready_state.set(ConnectionReadyState::Closed);
                    set_error.set(Some(UseEventSourceError::Event(SendWrapper::new(e))));

                    // only reconnect if EventSource isn't reconnecting by itself
                    // this is the case when the connection is closed (readyState is 2)
                    if es.ready_state() == 2
                        && !explicitly_closed.get()
                        && matches!(reconnect_limit, ReconnectLimit::Limited(_))
                    {
                        es.close();

                        retried.set(retried.get() + 1);

                        if reconnect_limit.is_exceeded_by(retried.get()) {
                            set_timeout(
                                move || {
                                    if let Some(init) = init.get_value() {
                                        init();
                                    }
                                },
                                Duration::from_millis(reconnect_interval),
                            );
                        } else {
                            #[cfg(debug_assertions)]
                            let _z = SpecialNonReactiveZone::enter();

                            on_failed();
                        }
                    }
                }
            }) as Box<dyn FnMut(web_sys::Event)>);
            es.set_onerror(Some(on_error.as_ref().unchecked_ref()));
            on_error.forget();

            let on_message = Closure::wrap(Box::new(move |e: web_sys::MessageEvent| {
                set_data_from_string(e.data().as_string());
            }) as Box<dyn FnMut(web_sys::MessageEvent)>);
            es.set_onmessage(Some(on_message.as_ref().unchecked_ref()));
            on_message.forget();

            for event_name in named_events.clone() {
                let _ = use_event_listener(
                    es.clone(),
                    leptos::ev::Custom::<ev::Event>::new(event_name),
                    move |e| {
                        set_event.set(Some(e.clone()));
                        let data_string = js!(e["data"]).ok().and_then(|d| d.as_string());
                        set_data_from_string(data_string);
                    },
                );
            }
        }
    })));

    let open;

    #[cfg(not(feature = "ssr"))]
    {
        open = {
            let close = close.clone();
            let explicitly_closed = Arc::clone(&explicitly_closed);
            let retried = Arc::clone(&retried);

            move || {
                close();
                explicitly_closed.set(false);
                retried.set(0);
                if let Some(init) = init.get_value() {
                    init();
                }
            }
        };
    }

    #[cfg(feature = "ssr")]
    {
        open = move || {};
    }

    if immediate {
        open();
    }

    on_cleanup(close.clone());

    UseEventSourceReturn {
        event_source: event_source.into(),
        event: event.into(),
        data: data.into(),
        ready_state: ready_state.into(),
        error: error.into(),
        open,
        close,
    }
}

/// Options for [`use_event_source_with_options`].
#[derive(DefaultBuilder)]
pub struct UseEventSourceOptions<T>
where
    T: 'static,
{
    /// Retry times. Defaults to `ReconnectLimit::Limited(3)`. Use `ReconnectLimit::Infinite` for
    /// infinite retries.
    reconnect_limit: ReconnectLimit,

    /// Retry interval in ms. Defaults to 3000.
    reconnect_interval: u64,

    /// On maximum retry times reached.
    on_failed: Arc<dyn Fn()>,

    /// If `true` the `EventSource` connection will immediately be opened when calling this function.
    /// If `false` you have to manually call the `open` function.
    /// Defaults to `true`.
    immediate: bool,

    /// List of named events to listen for on the `EventSource`.
    #[builder(into)]
    named_events: Vec<String>,

    /// If CORS should be set to `include` credentials. Defaults to `false`.
    with_credentials: bool,

    _marker: PhantomData<T>,
}

impl<T> Default for UseEventSourceOptions<T> {
    fn default() -> Self {
        Self {
            reconnect_limit: ReconnectLimit::default(),
            reconnect_interval: 3000,
            on_failed: Arc::new(|| {}),
            immediate: true,
            named_events: vec![],
            with_credentials: false,
            _marker: PhantomData,
        }
    }
}

/// Return type of [`use_event_source`].
pub struct UseEventSourceReturn<T, Err, OpenFn, CloseFn>
where
    Err: Send + Sync + 'static,
    T: Clone + Send + Sync + 'static,
    OpenFn: Fn() + Clone + 'static,
    CloseFn: Fn() + Clone + 'static,
{
    /// Latest data received via the `EventSource`
    pub data: Signal<Option<T>>,

    /// The current state of the connection,
    pub ready_state: Signal<ConnectionReadyState>,

    /// The latest named event
    pub event: Signal<Option<SendWrapper<web_sys::Event>>>,

    /// The current error
    pub error: Signal<Option<UseEventSourceError<Err>>>,

    /// (Re-)Opens the `EventSource` connection
    /// If the current one is active, will close it before opening a new one.
    pub open: OpenFn,

    /// Closes the `EventSource` connection
    pub close: CloseFn,

    /// The `EventSource` instance
    pub event_source: Signal<Option<SendWrapper<web_sys::EventSource>>>,
}

#[derive(Error, Debug)]
pub enum UseEventSourceError<Err> {
    #[error("Error event: {0:?}")]
    Event(SendWrapper<web_sys::Event>),

    #[error("Error decoding value")]
    Deserialize(Err),
}<|MERGE_RESOLUTION|>--- conflicted
+++ resolved
@@ -3,7 +3,6 @@
 use codee::Decoder;
 use default_struct_builder::DefaultBuilder;
 use leptos::prelude::diagnostics::SpecialNonReactiveZone;
-use leptos::prelude::wrappers::read::Signal;
 use leptos::prelude::*;
 use send_wrapper::SendWrapper;
 use std::cell::Cell;
@@ -29,14 +28,9 @@
 ///
 ///
 /// ```
-<<<<<<< HEAD
 /// # use leptos::prelude::*;
-/// # use leptos_use::{use_event_source, UseEventSourceReturn, utils::JsonCodec};
-=======
-/// # use leptos::*;
 /// # use leptos_use::{use_event_source, UseEventSourceReturn};
 /// # use codee::string::JsonSerdeCodec;
->>>>>>> 37f16ad3
 /// # use serde::{Deserialize, Serialize};
 /// #
 /// #[derive(Serialize, Deserialize, Clone, PartialEq)]
@@ -64,14 +58,9 @@
 /// You can define named events when using `use_event_source_with_options`.
 ///
 /// ```
-<<<<<<< HEAD
 /// # use leptos::prelude::*;
-/// # use leptos_use::{use_event_source_with_options, UseEventSourceReturn, UseEventSourceOptions, utils::FromToStringCodec};
-=======
-/// # use leptos::*;
 /// # use leptos_use::{use_event_source_with_options, UseEventSourceReturn, UseEventSourceOptions};
 /// # use codee::string::FromToStringCodec;
->>>>>>> 37f16ad3
 /// #
 /// # #[component]
 /// # fn Demo() -> impl IntoView {
@@ -101,14 +90,9 @@
 /// interval between them by setting `reconnect_interval`.
 ///
 /// ```
-<<<<<<< HEAD
 /// # use leptos::prelude::*;
-/// # use leptos_use::{use_event_source_with_options, UseEventSourceReturn, UseEventSourceOptions, utils::FromToStringCodec};
-=======
-/// # use leptos::*;
 /// # use leptos_use::{use_event_source_with_options, UseEventSourceReturn, UseEventSourceOptions, ReconnectLimit};
 /// # use codee::string::FromToStringCodec;
->>>>>>> 37f16ad3
 /// #
 /// # #[component]
 /// # fn Demo() -> impl IntoView {
@@ -135,14 +119,9 @@
     url: &str,
 ) -> UseEventSourceReturn<T, C::Error, impl Fn() + Clone + 'static, impl Fn() + Clone + 'static>
 where
-<<<<<<< HEAD
     T: Clone + PartialEq + Send + Sync + 'static,
-    C: StringCodec<T> + Default,
+    C: Decoder<T, Encoded = str>,
     C::Error: Send + Sync,
-=======
-    T: Clone + PartialEq + 'static,
-    C: Decoder<T, Encoded = str>,
->>>>>>> 37f16ad3
 {
     use_event_source_with_options::<T, C>(url, UseEventSourceOptions::<T>::default())
 }
@@ -153,14 +132,9 @@
     options: UseEventSourceOptions<T>,
 ) -> UseEventSourceReturn<T, C::Error, impl Fn() + Clone + 'static, impl Fn() + Clone + 'static>
 where
-<<<<<<< HEAD
     T: Clone + PartialEq + Send + Sync + 'static,
-    C: StringCodec<T> + Default,
+    C: Decoder<T, Encoded = str>,
     C::Error: Send + Sync,
-=======
-    T: Clone + PartialEq + 'static,
-    C: Decoder<T, Encoded = str>,
->>>>>>> 37f16ad3
 {
     let UseEventSourceOptions {
         reconnect_limit,
