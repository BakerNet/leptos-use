<?xml version="1.0" encoding="UTF-8"?>
<module type="CPP_MODULE" version="4">
  <component name="FacetManager">
    <facet type="Python" name="Python facet">
      <configuration sdkName="Python 3.9" />
    </facet>
  </component>
  <component name="NewModuleRootManager">
    <content url="file://$MODULE_DIR$">
      <sourceFolder url="file://$MODULE_DIR$/examples" isTestSource="false" />
      <sourceFolder url="file://$MODULE_DIR$/examples/use_event_listener/src" isTestSource="false" />
      <sourceFolder url="file://$MODULE_DIR$/src" isTestSource="false" />
      <sourceFolder url="file://$MODULE_DIR$/examples/use_throttle_fn/src" isTestSource="false" />
      <sourceFolder url="file://$MODULE_DIR$/examples/use_debounce_fn/src" isTestSource="false" />
      <sourceFolder url="file://$MODULE_DIR$/examples/use_display_media/src" isTestSource="false" />
      <sourceFolder url="file://$MODULE_DIR$/examples/use_scroll/src" isTestSource="false" />
      <sourceFolder url="file://$MODULE_DIR$/examples/use_resize_observer/src" isTestSource="false" />
      <sourceFolder url="file://$MODULE_DIR$/examples/use_mouse/src" isTestSource="false" />
      <sourceFolder url="file://$MODULE_DIR$/examples/use_floor/src" isTestSource="false" />
      <sourceFolder url="file://$MODULE_DIR$/examples/use_element_size/src" isTestSource="false" />
      <sourceFolder url="file://$MODULE_DIR$/examples/watch_debounced/src" isTestSource="false" />
      <sourceFolder url="file://$MODULE_DIR$/examples/watch_pausable/src" isTestSource="false" />
      <sourceFolder url="file://$MODULE_DIR$/examples/watch_throttled/src" isTestSource="false" />
      <sourceFolder url="file://$MODULE_DIR$/examples/use_favicon/src" isTestSource="false" />
      <sourceFolder url="file://$MODULE_DIR$/examples/use_media_query/src" isTestSource="false" />
      <sourceFolder url="file://$MODULE_DIR$/examples/use_storage/src" isTestSource="false" />
      <sourceFolder url="file://$MODULE_DIR$/examples/use_breakpoints/src" isTestSource="false" />
      <sourceFolder url="file://$MODULE_DIR$/examples/use_ceil/src" isTestSource="false" />
      <sourceFolder url="file://$MODULE_DIR$/examples/use_element_visibility/src" isTestSource="false" />
      <sourceFolder url="file://$MODULE_DIR$/examples/use_intersection_observer/src" isTestSource="false" />
      <sourceFolder url="file://$MODULE_DIR$/examples/use_round/src" isTestSource="false" />
      <sourceFolder url="file://$MODULE_DIR$/examples/use_mutation_observer/src" isTestSource="false" />
      <sourceFolder url="file://$MODULE_DIR$/examples/on_click_outside/src" isTestSource="false" />
      <sourceFolder url="file://$MODULE_DIR$/examples/use_abs/src" isTestSource="false" />
      <sourceFolder url="file://$MODULE_DIR$/examples/use_interval_fn/src" isTestSource="false" />
      <sourceFolder url="file://$MODULE_DIR$/examples/use_interval/src" isTestSource="false" />
      <sourceFolder url="file://$MODULE_DIR$/examples/use_css_var/src" isTestSource="false" />
      <sourceFolder url="file://$MODULE_DIR$/examples/use_test_fn/src" isTestSource="false" />
      <sourceFolder url="file://$MODULE_DIR$/examples/use_active_element/src" isTestSource="false" />
      <sourceFolder url="file://$MODULE_DIR$/examples/use_element_hover/src" isTestSource="false" />
      <sourceFolder url="file://$MODULE_DIR$/examples/use_color_mode/src" isTestSource="false" />
      <sourceFolder url="file://$MODULE_DIR$/examples/use_cycle_list/src" isTestSource="false" />
      <sourceFolder url="file://$MODULE_DIR$/examples/src" isTestSource="false" />
      <sourceFolder url="file://$MODULE_DIR$/examples/use_document_visibility/src" isTestSource="false" />
      <sourceFolder url="file://$MODULE_DIR$/examples/use_window_focus/src" isTestSource="false" />
      <sourceFolder url="file://$MODULE_DIR$/examples/use_window_scroll/src" isTestSource="false" />
      <sourceFolder url="file://$MODULE_DIR$/examples/ssr/src" isTestSource="false" />
      <sourceFolder url="file://$MODULE_DIR$/examples/use_intl_number_format/src" isTestSource="false" />
      <sourceFolder url="file://$MODULE_DIR$/examples/use_websocket/src" isTestSource="false" />
      <sourceFolder url="file://$MODULE_DIR$/testtest/src" isTestSource="false" />
      <sourceFolder url="file://$MODULE_DIR$/examples/use_drop_zone/src" isTestSource="false" />
      <sourceFolder url="file://$MODULE_DIR$/examples/signal_debounced/src" isTestSource="false" />
      <sourceFolder url="file://$MODULE_DIR$/examples/signal_throttled/src" isTestSource="false" />
      <sourceFolder url="file://$MODULE_DIR$/examples/use_draggable/src" isTestSource="false" />
      <sourceFolder url="file://$MODULE_DIR$/examples/use_raf_fn/src" isTestSource="false" />
      <sourceFolder url="file://$MODULE_DIR$/examples/use_webtransport/src" isTestSource="false" />
      <sourceFolder url="file://$MODULE_DIR$/examples/use_geolocation/src" isTestSource="false" />
      <sourceFolder url="file://$MODULE_DIR$/examples/use_idle/src" isTestSource="false" />
      <sourceFolder url="file://$MODULE_DIR$/examples/use_timestamp/src" isTestSource="false" />
      <sourceFolder url="file://$MODULE_DIR$/examples/use_sorted/src" isTestSource="false" />
      <sourceFolder url="file://$MODULE_DIR$/examples/use_service_worker/src" isTestSource="false" />
      <sourceFolder url="file://$MODULE_DIR$/examples/use_infinite_scroll/src" isTestSource="false" />
      <sourceFolder url="file://$MODULE_DIR$/examples/use_web_notification/src" isTestSource="false" />
      <sourceFolder url="file://$MODULE_DIR$/examples/use_webtransport_with_server/client/src" isTestSource="false" />
      <sourceFolder url="file://$MODULE_DIR$/examples/use_webtransport_with_server/server/src" isTestSource="false" />
      <sourceFolder url="file://$MODULE_DIR$/examples/use_broadcast_channel/src" isTestSource="false" />
      <sourceFolder url="file://$MODULE_DIR$/examples/use_cookie/src" isTestSource="false" />
      <sourceFolder url="file://$MODULE_DIR$/examples/use_device_pixel_ratio/src" isTestSource="false" />
      <sourceFolder url="file://$MODULE_DIR$/examples/use_element_bounding/src" isTestSource="false" />
      <sourceFolder url="file://$MODULE_DIR$/examples/use_mouse_in_element/src" isTestSource="false" />
      <sourceFolder url="file://$MODULE_DIR$/examples/use_device_orientation/src" isTestSource="false" />
      <sourceFolder url="file://$MODULE_DIR$/examples/use_clipboard/src" isTestSource="false" />
      <sourceFolder url="file://$MODULE_DIR$/examples/use_permission/src" isTestSource="false" />
      <sourceFolder url="file://$MODULE_DIR$/examples/use_timeout_fn/src" isTestSource="false" />
      <sourceFolder url="file://$MODULE_DIR$/examples/use_and/src" isTestSource="false" />
      <sourceFolder url="file://$MODULE_DIR$/examples/use_not/src" isTestSource="false" />
      <sourceFolder url="file://$MODULE_DIR$/examples/use_or/src" isTestSource="false" />
      <sourceFolder url="file://$MODULE_DIR$/examples/use_event_source/src" isTestSource="false" />
      <sourceFolder url="file://$MODULE_DIR$/examples/sync_signal/src" isTestSource="false" />
      <sourceFolder url="file://$MODULE_DIR$/examples/use_user_media/src" isTestSource="false" />
      <sourceFolder url="file://$MODULE_DIR$/examples/use_locale/src" isTestSource="false" />
      <sourceFolder url="file://$MODULE_DIR$/examples/use_locales/src" isTestSource="false" />
      <sourceFolder url="file://$MODULE_DIR$/examples/use_prefers_reduced_motion/src" isTestSource="false" />
<<<<<<< HEAD
=======
      <sourceFolder url="file://$MODULE_DIR$/examples/use_toggle/src" isTestSource="false" />
      <sourceFolder url="file://$MODULE_DIR$/examples/use_web_lock/src" isTestSource="false" />
      <sourceFolder url="file://$MODULE_DIR$/examples/use_window_size/src" isTestSource="false" />
      <sourceFolder url="file://$MODULE_DIR$/examples/aaaaa/src" isTestSource="false" />
>>>>>>> 08b7d7e9
      <excludeFolder url="file://$MODULE_DIR$/examples/use_event_listener/target" />
      <excludeFolder url="file://$MODULE_DIR$/target" />
      <excludeFolder url="file://$MODULE_DIR$/docs/book/book" />
      <excludeFolder url="file://$MODULE_DIR$/examples/use_event_listener/dist" />
      <excludeFolder url="file://$MODULE_DIR$/examples/use_throttle_fn/dist" />
      <excludeFolder url="file://$MODULE_DIR$/examples/use_throttle_fn/target" />
      <excludeFolder url="file://$MODULE_DIR$/examples/use_debounce_fn/dist" />
      <excludeFolder url="file://$MODULE_DIR$/examples/use_display_media/dist" />
      <excludeFolder url="file://$MODULE_DIR$/examples/use_debounce_fn/target" />
      <excludeFolder url="file://$MODULE_DIR$/examples/use_display_media/target" />
      <excludeFolder url="file://$MODULE_DIR$/examples/use_scroll/target" />
      <excludeFolder url="file://$MODULE_DIR$/examples/use_resize_observer/target" />
      <excludeFolder url="file://$MODULE_DIR$/examples/use_mouse/target" />
      <excludeFolder url="file://$MODULE_DIR$/examples/use_floor/target" />
      <excludeFolder url="file://$MODULE_DIR$/examples/use_element_size/target" />
      <excludeFolder url="file://$MODULE_DIR$/examples/watch_debounced/target" />
      <excludeFolder url="file://$MODULE_DIR$/examples/watch_pausable/target" />
      <excludeFolder url="file://$MODULE_DIR$/examples/watch_throttled/target" />
      <excludeFolder url="file://$MODULE_DIR$/examples/use_favicon/target" />
      <excludeFolder url="file://$MODULE_DIR$/examples/use_media_query/target" />
      <excludeFolder url="file://$MODULE_DIR$/examples/use_storage/target" />
      <excludeFolder url="file://$MODULE_DIR$/examples/target" />
      <excludeFolder url="file://$MODULE_DIR$/examples/use_breakpoints/target" />
      <excludeFolder url="file://$MODULE_DIR$/examples/use_element_visibility/target" />
      <excludeFolder url="file://$MODULE_DIR$/examples/use_intersection_observer/target" />
      <excludeFolder url="file://$MODULE_DIR$/examples/ssr/target" />
      <excludeFolder url="file://$MODULE_DIR$/testtest/target" />
      <excludeFolder url="file://$MODULE_DIR$/examples/on_click_outside/dist" />
      <excludeFolder url="file://$MODULE_DIR$/examples/signal_debounced/dist" />
      <excludeFolder url="file://$MODULE_DIR$/examples/signal_throttled/dist" />
      <excludeFolder url="file://$MODULE_DIR$/examples/use_abs/dist" />
      <excludeFolder url="file://$MODULE_DIR$/examples/use_active_element/dist" />
      <excludeFolder url="file://$MODULE_DIR$/examples/use_breakpoints/dist" />
      <excludeFolder url="file://$MODULE_DIR$/examples/use_ceil/dist" />
      <excludeFolder url="file://$MODULE_DIR$/examples/use_color_mode/dist" />
      <excludeFolder url="file://$MODULE_DIR$/examples/use_css_var/dist" />
      <excludeFolder url="file://$MODULE_DIR$/examples/use_cycle_list/dist" />
      <excludeFolder url="file://$MODULE_DIR$/examples/use_document_visibility/dist" />
      <excludeFolder url="file://$MODULE_DIR$/examples/use_draggable/dist" />
      <excludeFolder url="file://$MODULE_DIR$/examples/use_drop_zone/dist" />
      <excludeFolder url="file://$MODULE_DIR$/examples/use_element_hover/dist" />
      <excludeFolder url="file://$MODULE_DIR$/examples/use_element_size/dist" />
      <excludeFolder url="file://$MODULE_DIR$/examples/use_element_visibility/dist" />
      <excludeFolder url="file://$MODULE_DIR$/examples/use_favicon/dist" />
      <excludeFolder url="file://$MODULE_DIR$/examples/use_floor/dist" />
      <excludeFolder url="file://$MODULE_DIR$/examples/use_intersection_observer/dist" />
      <excludeFolder url="file://$MODULE_DIR$/examples/use_interval/dist" />
      <excludeFolder url="file://$MODULE_DIR$/examples/use_interval_fn/dist" />
      <excludeFolder url="file://$MODULE_DIR$/examples/use_intl_number_format/dist" />
      <excludeFolder url="file://$MODULE_DIR$/examples/use_media_query/dist" />
      <excludeFolder url="file://$MODULE_DIR$/examples/use_mouse/dist" />
      <excludeFolder url="file://$MODULE_DIR$/examples/use_mutation_observer/dist" />
      <excludeFolder url="file://$MODULE_DIR$/examples/use_raf_fn/dist" />
      <excludeFolder url="file://$MODULE_DIR$/examples/use_resize_observer/dist" />
      <excludeFolder url="file://$MODULE_DIR$/examples/use_round/dist" />
      <excludeFolder url="file://$MODULE_DIR$/examples/use_scroll/dist" />
      <excludeFolder url="file://$MODULE_DIR$/examples/use_storage/dist" />
      <excludeFolder url="file://$MODULE_DIR$/examples/use_websocket/dist" />
      <excludeFolder url="file://$MODULE_DIR$/examples/use_window_focus/dist" />
      <excludeFolder url="file://$MODULE_DIR$/examples/use_window_scroll/dist" />
      <excludeFolder url="file://$MODULE_DIR$/examples/watch_debounced/dist" />
      <excludeFolder url="file://$MODULE_DIR$/examples/watch_pausable/dist" />
      <excludeFolder url="file://$MODULE_DIR$/examples/watch_throttled/dist" />
      <excludeFolder url="file://$MODULE_DIR$/examples/use_webtransport_with_server/client/target" />
      <excludeFolder url="file://$MODULE_DIR$/examples/use_webtransport_with_server/server/target" />
    </content>
    <orderEntry type="inheritedJdk" />
    <orderEntry type="sourceFolder" forTests="false" />
    <orderEntry type="library" name="Python 3.9 interpreter library" level="application" />
  </component>
</module><|MERGE_RESOLUTION|>--- conflicted
+++ resolved
@@ -81,13 +81,10 @@
       <sourceFolder url="file://$MODULE_DIR$/examples/use_locale/src" isTestSource="false" />
       <sourceFolder url="file://$MODULE_DIR$/examples/use_locales/src" isTestSource="false" />
       <sourceFolder url="file://$MODULE_DIR$/examples/use_prefers_reduced_motion/src" isTestSource="false" />
-<<<<<<< HEAD
-=======
       <sourceFolder url="file://$MODULE_DIR$/examples/use_toggle/src" isTestSource="false" />
       <sourceFolder url="file://$MODULE_DIR$/examples/use_web_lock/src" isTestSource="false" />
       <sourceFolder url="file://$MODULE_DIR$/examples/use_window_size/src" isTestSource="false" />
       <sourceFolder url="file://$MODULE_DIR$/examples/aaaaa/src" isTestSource="false" />
->>>>>>> 08b7d7e9
       <excludeFolder url="file://$MODULE_DIR$/examples/use_event_listener/target" />
       <excludeFolder url="file://$MODULE_DIR$/target" />
       <excludeFolder url="file://$MODULE_DIR$/docs/book/book" />
