[package]
name = "leptos-use"
version = "0.9.0"
edition = "2021"
authors = ["Marc-Stefan Cassola"]
categories = ["gui", "web-programming"]
description = "Collection of essential Leptos utilities inspired by SolidJS USE / VueUse"
exclude = ["examples/", "tests/"]
keywords = ["leptos", "utilities"]
license = "MIT OR Apache-2.0"
readme = "README.md"
repository = "https://github.com/Synphonyte/leptos-use"
homepage = "https://leptos-use.rs"

[dependencies]
base64 = { version = "0.21", optional = true }
cfg-if = "1"
default-struct-builder = "0.5"
futures-util = "0.3"
gloo-timers = { version = "0.3.0", features = ["futures"] }
gloo-utils = { version = "0.2.0"}
js-sys = "0.3"
lazy_static = "1"
leptos = "0.5"
num = { version = "0.4", optional = true }
paste = "1"
prost = { version = "0.12", optional = true }
serde = { version = "1", optional = true }
serde_json = { version = "1", optional = true }
<<<<<<< HEAD
paste = "1"
lazy_static = "1"
cfg-if = "1"
wasm-bindgen-futures = "0.4"
async-trait = "0.1"
rmp-serde = { version = "1.1", optional = true }
thiserror = "1"
=======
thiserror = "1.0"
wasm-bindgen = "0.2.88"
wasm-bindgen-futures = "0.4"
>>>>>>> bc87a301

[dependencies.web-sys]
version = "0.3.65"
features = [
<<<<<<< HEAD
    "AddEventListenerOptions",
    "BinaryType",
    "Coordinates",
    "CloseEvent",
    "CssStyleDeclaration",
    "CustomEvent",
    "CustomEventInit",
    "DomRect",
    "DomRectReadOnly",
    "DataTransfer",
    "DragEvent",
    "Element",
    "EventListener",
    "EventListenerOptions",
    "EventTarget",
    "File",
    "FileList",
    "Geolocation",
    "HtmlElement",
    "HtmlLinkElement",
    "HtmlStyleElement",
    "IntersectionObserver",
    "IntersectionObserverInit",
    "IntersectionObserverEntry",
    "MediaQueryList",
    "MouseEvent",
    "MutationObserver",
    "MutationObserverInit",
    "MutationRecord",
    "Navigator",
    "NodeList",
    "PointerEvent",
    "Position",
    "PositionError",
    "PositionOptions",
    "ReadableStream",
    "ReadableStreamDefaultReader",
    "ReadableStreamGetReaderOptions",
    "ReadableStreamReaderMode",
    "ResizeObserver",
    "ResizeObserverBoxOptions",
    "ResizeObserverEntry",
    "ResizeObserverOptions",
    "ResizeObserverSize",
    "ScrollBehavior",
    "ScrollToOptions",
    "Storage",
    "Touch",
    "TouchEvent",
    "TouchList",
    "VisibilityState",
    "WebSocket",
    "WebTransport",
    "WebTransportOptions",
    "WebTransportDatagramDuplexStream",
    "WebTransportBidirectionalStream",
    "Window",
    "WebTransportReceiveStream",
    "WebTransportSendStream",
    "WritableStream",
    "WritableStreamDefaultWriter",
=======
  "AddEventListenerOptions",
  "BinaryType",
  "Coordinates",
  "CloseEvent",
  "CssStyleDeclaration",
  "CustomEvent",
  "CustomEventInit",
  "DisplayMediaStreamConstraints",
  "DomRect",
  "DomRectReadOnly",
  "DataTransfer",
  "DragEvent",
  "Element",
  "EventListener",
  "EventListenerOptions",
  "EventTarget",
  "File",
  "FileList",
  "Geolocation",
  "HtmlElement",
  "HtmlLinkElement",
  "HtmlStyleElement",
  "IntersectionObserver",
  "IntersectionObserverInit",
  "IntersectionObserverEntry",
  "MediaDevices",
  "MediaQueryList",
  "MediaStream",
  "MediaStreamTrack",
  "MouseEvent",
  "MutationObserver",
  "MutationObserverInit",
  "MutationRecord",
  "Navigator",
  "NodeList",
  "Notification",
  "NotificationDirection",
  "NotificationOptions",
  "NotificationPermission",
  "PointerEvent",
  "Position",
  "PositionError",
  "PositionOptions",
  "ResizeObserver",
  "ResizeObserverBoxOptions",
  "ResizeObserverEntry",
  "ResizeObserverOptions",
  "ResizeObserverSize",
  "ScrollBehavior",
  "ScrollToOptions",
  "ServiceWorker",
  "ServiceWorkerContainer",
  "ServiceWorkerRegistration",
  "ServiceWorkerState",
  "Storage",
  "StorageEvent",
  "Touch",
  "TouchEvent",
  "TouchList",
  "VisibilityState",
  "WebSocket",
  "Window",
>>>>>>> bc87a301
]

[features]
docs = []
math = ["num"]
<<<<<<< HEAD
storage = ["dep:serde", "dep:serde_json", "web-sys/StorageEvent"]
=======
prost = ["base64", "dep:prost"]
serde = ["dep:serde", "serde_json"]
>>>>>>> bc87a301
ssr = []
msgpack = ["dep:rmp-serde", "dep:serde"]

[package.metadata.docs.rs]
all-features = true<|MERGE_RESOLUTION|>--- conflicted
+++ resolved
@@ -18,7 +18,7 @@
 default-struct-builder = "0.5"
 futures-util = "0.3"
 gloo-timers = { version = "0.3.0", features = ["futures"] }
-gloo-utils = { version = "0.2.0"}
+gloo-utils = { version = "0.2.0" }
 js-sys = "0.3"
 lazy_static = "1"
 leptos = "0.5"
@@ -27,24 +27,17 @@
 prost = { version = "0.12", optional = true }
 serde = { version = "1", optional = true }
 serde_json = { version = "1", optional = true }
-<<<<<<< HEAD
-paste = "1"
-lazy_static = "1"
-cfg-if = "1"
+thiserror = "1.0"
+wasm-bindgen = "0.2.88"
+wasm-bindgen-futures = "0.4"
 wasm-bindgen-futures = "0.4"
 async-trait = "0.1"
 rmp-serde = { version = "1.1", optional = true }
 thiserror = "1"
-=======
-thiserror = "1.0"
-wasm-bindgen = "0.2.88"
-wasm-bindgen-futures = "0.4"
->>>>>>> bc87a301
 
 [dependencies.web-sys]
 version = "0.3.65"
 features = [
-<<<<<<< HEAD
     "AddEventListenerOptions",
     "BinaryType",
     "Coordinates",
@@ -52,6 +45,7 @@
     "CssStyleDeclaration",
     "CustomEvent",
     "CustomEventInit",
+    "DisplayMediaStreamConstraints",
     "DomRect",
     "DomRectReadOnly",
     "DataTransfer",
@@ -69,13 +63,20 @@
     "IntersectionObserver",
     "IntersectionObserverInit",
     "IntersectionObserverEntry",
+    "MediaDevices",
     "MediaQueryList",
+    "MediaStream",
+    "MediaStreamTrack",
     "MouseEvent",
     "MutationObserver",
     "MutationObserverInit",
     "MutationRecord",
     "Navigator",
     "NodeList",
+    "Notification",
+    "NotificationDirection",
+    "NotificationOptions",
+    "NotificationPermission",
     "PointerEvent",
     "Position",
     "PositionError",
@@ -91,7 +92,12 @@
     "ResizeObserverSize",
     "ScrollBehavior",
     "ScrollToOptions",
+    "ServiceWorker",
+    "ServiceWorkerContainer",
+    "ServiceWorkerRegistration",
+    "ServiceWorkerState",
     "Storage",
+    "StorageEvent",
     "Touch",
     "TouchEvent",
     "TouchList",
@@ -106,81 +112,13 @@
     "WebTransportSendStream",
     "WritableStream",
     "WritableStreamDefaultWriter",
-=======
-  "AddEventListenerOptions",
-  "BinaryType",
-  "Coordinates",
-  "CloseEvent",
-  "CssStyleDeclaration",
-  "CustomEvent",
-  "CustomEventInit",
-  "DisplayMediaStreamConstraints",
-  "DomRect",
-  "DomRectReadOnly",
-  "DataTransfer",
-  "DragEvent",
-  "Element",
-  "EventListener",
-  "EventListenerOptions",
-  "EventTarget",
-  "File",
-  "FileList",
-  "Geolocation",
-  "HtmlElement",
-  "HtmlLinkElement",
-  "HtmlStyleElement",
-  "IntersectionObserver",
-  "IntersectionObserverInit",
-  "IntersectionObserverEntry",
-  "MediaDevices",
-  "MediaQueryList",
-  "MediaStream",
-  "MediaStreamTrack",
-  "MouseEvent",
-  "MutationObserver",
-  "MutationObserverInit",
-  "MutationRecord",
-  "Navigator",
-  "NodeList",
-  "Notification",
-  "NotificationDirection",
-  "NotificationOptions",
-  "NotificationPermission",
-  "PointerEvent",
-  "Position",
-  "PositionError",
-  "PositionOptions",
-  "ResizeObserver",
-  "ResizeObserverBoxOptions",
-  "ResizeObserverEntry",
-  "ResizeObserverOptions",
-  "ResizeObserverSize",
-  "ScrollBehavior",
-  "ScrollToOptions",
-  "ServiceWorker",
-  "ServiceWorkerContainer",
-  "ServiceWorkerRegistration",
-  "ServiceWorkerState",
-  "Storage",
-  "StorageEvent",
-  "Touch",
-  "TouchEvent",
-  "TouchList",
-  "VisibilityState",
-  "WebSocket",
-  "Window",
->>>>>>> bc87a301
 ]
 
 [features]
 docs = []
 math = ["num"]
-<<<<<<< HEAD
-storage = ["dep:serde", "dep:serde_json", "web-sys/StorageEvent"]
-=======
 prost = ["base64", "dep:prost"]
 serde = ["dep:serde", "serde_json"]
->>>>>>> bc87a301
 ssr = []
 msgpack = ["dep:rmp-serde", "dep:serde"]
 
