[package]
name = "leptos-use"
<<<<<<< HEAD
version = "0.14.0-gamma2"
=======
version = "0.13.7"
>>>>>>> 74c06ce6
edition = "2021"
authors = ["Marc-Stefan Cassola"]
categories = ["gui", "web-programming", "wasm"]
description = "Collection of essential Leptos utilities inspired by React-Use / VueUse / SolidJS-USE"
exclude = ["examples/", "tests/"]
keywords = ["leptos", "utilities"]
license = "MIT OR Apache-2.0"
readme = "README.md"
repository = "https://github.com/Synphonyte/leptos-use"
homepage = "https://leptos-use.rs"

[dependencies]
actix-web = { version = "4", optional = true, default-features = false }
async-trait = { version = "0.1", optional = true }
cfg-if = "1"
codee = { version = "0.2", optional = true }
cookie = { version = "0.18", features = ["percent-encode"], optional = true }
default-struct-builder = "0.5"
futures-util = { version = "0.3", optional = true }
gloo-timers = { version = "0.3", optional = true, features = ["futures"] }
gloo-utils = { version = "0.2", optional = true }
http1 = { version = "1", optional = true, package = "http" }
http0_2 = { version = "0.2", optional = true, package = "http" }
js-sys = "0.3"
lazy_static = "1"
<<<<<<< HEAD
leptos = "0.7.0-gamma3"
leptos_axum = { version = "0.7.0-gamma3", optional = true }
leptos_actix = { version = "0.7.0-gamma3", optional = true }
=======
leptos = "0.6"
leptos_axum = { version = "0.6", optional = true }
leptos_actix = { version = "0.6", optional = true }
>>>>>>> 74c06ce6
leptos-spin = { version = "0.2", optional = true }
num = { version = "0.4", optional = true }
paste = "1"
send_wrapper = "0.6.0"
thiserror = "1"
unic-langid = { version = "0.9", optional = true }
wasm-bindgen = "=0.2.93"
wasm-bindgen-futures = "0.4"
web-sys = { version = "=0.3.70", optional = true }

[dev-dependencies]
codee = { version = "0.2", features = [
    "json_serde",
    "msgpack_serde",
    "base64",
    "prost",
] }
getrandom = { version = "0.2", features = ["js"] }
leptos_meta = { version = "0.7.0-gamma3" }
rand = "0.8"
serde = { version = "1", features = ["derive"] }
unic-langid = { version = "0.9", features = ["macros"] }

[features]
default = [
    "use_textarea_autosize",
    "use_web_lock",
    "use_window_size",
    "is_err",
    "is_none",
    "is_ok",
    "is_some",
    "on_click_outside",
    "signal_debounced",
    "signal_throttled",
    "storage",
    "sync_signal",
    "use_active_element",
    "use_breakpoints",
    "use_broadcast_channel",
    "use_clipboard",
    "use_color_mode",
    "use_cookie",
    "use_css_var",
    "use_cycle_list",
    "use_debounce_fn",
    "use_device_orientation",
    "use_device_pixel_ratio",
    "use_display_media",
    "use_document",
    "use_document_visibility",
    "use_draggable",
    "use_drop_zone",
    "use_element_bounding",
    "use_element_hover",
    "use_element_size",
    "use_element_visibility",
    "use_event_listener",
    "use_event_source",
    "use_favicon",
    "use_geolocation",
    "use_idle",
    "use_infinite_scroll",
    "use_intersection_observer",
    "use_interval",
    "use_interval_fn",
    "use_intl_number_format",
    "use_locale",
    "use_locales",
    "use_media_query",
    "use_mouse",
    "use_mouse_in_element",
    "use_mutation_observer",
    "use_permission",
    "use_preferred_contrast",
    "use_preferred_dark",
    "use_prefers_reduced_motion",
    "use_raf_fn",
    "use_resize_observer",
    "use_scroll",
    "use_service_worker",
    "use_sorted",
    "use_supported",
    "use_throttle_fn",
    "use_timeout_fn",
    "use_timestamp",
    "use_toggle",
    "use_to_string",
    "use_user_media",
    "use_web_notification",
    "use_websocket",
    "use_window",
    "use_window_focus",
    "use_window_scroll",
    "watch_debounced",
    "watch_pausable",
    "watch_throttled",
    "watch_with_options",
    "whenever"
]
use_textarea_autosize = [
    "use_resize_observer",
    "web-sys/CssStyleDeclaration",
    "web-sys/HtmlElement",
    "web-sys/HtmlTextAreaElement",
]
use_web_lock = [
    "web-sys/AbortSignal",
    "web-sys/Lock",
    "web-sys/LockManager",
    "web-sys/LockMode",
    "web-sys/LockOptions",
    "web-sys/Navigator",
]
use_window_size = ["use_media_query"]
actix = ["dep:actix-web", "dep:leptos_actix", "dep:http0_2"]
axum = ["dep:leptos_axum", "dep:http1"]
docs = ["dep:web-sys"]
element = ["use_document", "use_window", "dep:web-sys", "web-sys/EventTarget"]
is = ["use_window"]
is_err = []
is_none = []
is_ok = []
is_some = []
math = ["num"]
on_click_outside = ["use_event_listener", "is"]
signal_debounced = ["use_debounce_fn"]
signal_throttled = ["use_throttle_fn"]
spin = ["dep:leptos-spin", "dep:http1"]
ssr = []
storage = [
    "use_event_listener",
    "use_window",
    "watch_with_options",
    "dep:web-sys",
    "dep:codee",
    "web-sys/CustomEventInit",
    "web-sys/Storage"
]
sync_signal = []
use_active_element = ["use_event_listener"]
use_breakpoints = ["use_media_query"]
use_broadcast_channel = [
    "use_event_listener",
    "use_supported",
    "dep:codee",
    "web-sys/BroadcastChannel",
]
use_clipboard = [
    "use_event_listener",
    "use_permission",
    "use_supported",
    "use_timeout_fn",
    "web-sys/Clipboard",
]
use_color_mode = [
    "use_cookie",
    "use_cycle_list",
    "use_preferred_dark",
    "storage",
    "sync_signal"
]
use_cookie = [
    "use_broadcast_channel",
    "watch_pausable",
    "dep:cookie",
    "web-sys/HtmlDocument",
]
use_css_var = [
    "use_mutation_observer",
    "watch_with_options",
]
use_cycle_list = []
use_debounce_fn = []
use_device_orientation = ["use_event_listener", "use_supported"]
use_device_pixel_ratio = ["use_event_listener", "web-sys/MediaQueryList"]
use_display_media = [
    "use_window",
    "web-sys/DisplayMediaStreamConstraints",
    "web-sys/MediaDevices",
    "web-sys/MediaStream",
    "web-sys/MediaStreamTrack",
]
use_document = [
    "dep:web-sys",
    "web-sys/NodeList",
    "web-sys/VisibilityState",
]
use_document_visibility = ["use_event_listener", "web-sys/VisibilityState"]
use_draggable = ["use_event_listener", "web-sys/DomRect"]
use_drop_zone = [
    "use_event_listener",
    "web-sys/DataTransfer",
    "web-sys/File",
    "web-sys/FileList"
]
use_element_bounding = [
    "use_event_listener",
    "use_resize_observer",
    "web-sys/DomRect",
]
use_element_hover = ["use_event_listener"]
use_element_size = [
    "use_resize_observer",
    "watch_with_options",
    "web-sys/ResizeObserverSize",
]
use_element_visibility = [
    "use_intersection_observer",
    "web-sys/DomRect",
]
use_event_listener = [
    "element",
    "watch_with_options",
    "dep:web-sys",
    "web-sys/EventTarget",
    "web-sys/EventListenerOptions"
]
use_event_source = [
    "use_event_listener",
    "web-sys/EventSource",
    "web-sys/EventSourceInit",
    "dep:codee",
]
use_favicon = []
use_geolocation = [
    "use_window",
    "web-sys/Coordinates",
    "web-sys/Geolocation",
    "web-sys/Position",
    "web-sys/PositionError",
    "web-sys/PositionOptions",
]
use_idle = [
    "use_event_listener",
    "use_document",
    "use_timestamp",
]
use_infinite_scroll = [
    "use_element_visibility",
    "use_scroll",
    "dep:gloo-timers",
    "dep:futures-util",
]
use_intersection_observer = [
    "element",
    "watch_with_options",
    "web-sys/IntersectionObserver",
    "web-sys/IntersectionObserverEntry",
    "web-sys/IntersectionObserverInit",
]
use_interval = ["use_interval_fn"]
use_interval_fn = []
use_intl_number_format = []
use_locale = ["use_locales", "dep:unic-langid"]
use_locales = ["use_event_listener", "use_window"]
use_media_query = ["use_event_listener"]
use_mouse = [
    "element",
    "use_event_listener",
    "use_window",
    "web-sys/Touch",
    "web-sys/TouchList",
]
use_mouse_in_element = [
    "use_mouse",
    "web-sys/DomRect",
]
use_mutation_observer = [
    "element",
    "use_supported",
    "web-sys/MutationObserver",
    "web-sys/MutationObserverInit",
    "web-sys/MutationRecord",
]
use_permission = [
    "use_event_listener",
    "web-sys/Permissions",
    "web-sys/PermissionState",
    "web-sys/PermissionStatus",
]
use_preferred_contrast = ["use_media_query"]
use_preferred_dark = ["use_media_query"]
use_prefers_reduced_motion = ["use_media_query"]
use_raf_fn = []
use_resize_observer = [
    "element",
    "use_supported",
    "web-sys/DomRectReadOnly",
    "web-sys/ResizeObserver",
    "web-sys/ResizeObserverBoxOptions",
    "web-sys/ResizeObserverEntry",
    "web-sys/ResizeObserverOptions",
]
use_scroll = [
    "element",
    "use_event_listener",
    "use_debounce_fn",
    "use_throttle_fn",
    "web-sys/ScrollBehavior",
    "web-sys/ScrollToOptions",
]
use_service_worker = [
    "use_window",
    "web-sys/ServiceWorker",
    "web-sys/ServiceWorkerContainer",
    "web-sys/ServiceWorkerRegistration"
]
use_sorted = []
use_supported = []
use_throttle_fn = []
use_timeout_fn = []
use_timestamp = ["use_interval_fn", "use_raf_fn"]
use_toggle = []
use_to_string = []
use_user_media = [
    "use_window",
    "web-sys/MediaDevices",
    "web-sys/MediaStream",
    "web-sys/MediaStreamConstraints",
    "web-sys/MediaStreamTrack",
    "web-sys/VideoFacingModeEnum",
]
use_web_notification = [
    "use_supported",
    "use_window",
    "use_event_listener",
    "web-sys/Notification",
    "web-sys/NotificationOptions",
    "web-sys/NotificationPermission",
    "web-sys/NotificationDirection",
    "web-sys/MediaTrackConstraints",
    "web-sys/VisibilityState"
]
use_websocket = ["dep:web-sys", "dep:codee"]
use_window = ["use_document", "dep:web-sys", "web-sys/Navigator", "web-sys/MediaQueryList"]
use_window_focus = ["use_event_listener"]
use_window_scroll = ["use_event_listener", "use_window"]
wasm_ssr = []
watch_debounced = ["watch_with_options"]
watch_pausable = ["watch_with_options"]
watch_throttled = ["watch_with_options"]
watch_with_options = []
whenever = []

[package.metadata.docs.rs]
features = ["math", "docs", "ssr"]
rustdoc-args = ["--cfg=web_sys_unstable_apis"]
rustc-args = ["--cfg=web_sys_unstable_apis"]<|MERGE_RESOLUTION|>--- conflicted
+++ resolved
@@ -1,10 +1,6 @@
 [package]
 name = "leptos-use"
-<<<<<<< HEAD
 version = "0.14.0-gamma2"
-=======
-version = "0.13.7"
->>>>>>> 74c06ce6
 edition = "2021"
 authors = ["Marc-Stefan Cassola"]
 categories = ["gui", "web-programming", "wasm"]
@@ -30,15 +26,9 @@
 http0_2 = { version = "0.2", optional = true, package = "http" }
 js-sys = "0.3"
 lazy_static = "1"
-<<<<<<< HEAD
 leptos = "0.7.0-gamma3"
 leptos_axum = { version = "0.7.0-gamma3", optional = true }
 leptos_actix = { version = "0.7.0-gamma3", optional = true }
-=======
-leptos = "0.6"
-leptos_axum = { version = "0.6", optional = true }
-leptos_actix = { version = "0.6", optional = true }
->>>>>>> 74c06ce6
 leptos-spin = { version = "0.2", optional = true }
 num = { version = "0.4", optional = true }
 paste = "1"
