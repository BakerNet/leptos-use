[package]
name = "leptos-use"
<<<<<<< HEAD
version = "0.14.0-beta3"
=======
version = "0.13.5"
>>>>>>> 10b1a8a0
edition = "2021"
authors = ["Marc-Stefan Cassola"]
categories = ["gui", "web-programming", "wasm"]
description = "Collection of essential Leptos utilities inspired by React-Use / VueUse / SolidJS-USE"
exclude = ["examples/", "tests/"]
keywords = ["leptos", "utilities"]
license = "MIT OR Apache-2.0"
readme = "README.md"
repository = "https://github.com/Synphonyte/leptos-use"
homepage = "https://leptos-use.rs"

[dependencies]
actix-web = { version = "4", optional = true, default-features = false }
async-trait = { version = "0.1", optional = true }
cfg-if = "1"
codee = { version = "0.2", optional = true }
cookie = { version = "0.18", features = ["percent-encode"], optional = true }
default-struct-builder = "0.5"
futures-util = { version = "0.3", optional = true }
gloo-timers = { version = "0.3", optional = true, features = ["futures"] }
gloo-utils = { version = "0.2", optional = true }
http1 = { version = "1", optional = true, package = "http" }
http0_2 = { version = "0.2", optional = true, package = "http" }
js-sys = "0.3"
lazy_static = "1"
leptos = "0.7.0-beta5"
leptos_axum = { optional = true, version = "0.7.0-beta5" }
leptos_actix = { optional = true, version = "0.7.0-beta5" }
leptos-spin = { version = "0.2", optional = true }
num = { version = "0.4", optional = true }
paste = "1"
send_wrapper = "0.6.0"
thiserror = "1"
unic-langid = { version = "0.9", optional = true }
wasm-bindgen = "=0.2.93"
wasm-bindgen-futures = "0.4"
web-sys = { version = "=0.3.70", optional = true }

[dev-dependencies]
codee = { version = "0.2", features = [
    "json_serde",
    "msgpack_serde",
    "base64",
    "prost",
] }
getrandom = { version = "0.2", features = ["js"] }
leptos_meta = { version = "0.7.0-beta5" }
rand = "0.8"
serde = { version = "1", features = ["derive"] }
unic-langid = { version = "0.9", features = ["macros"] }

[features]
default = [
    "use_textarea_autosize",
    "use_web_lock",
    "use_window_size",
    "is_err",
    "is_none",
    "is_ok",
    "is_some",
    "on_click_outside",
    "signal_debounced",
    "signal_throttled",
    "storage",
    "sync_signal",
    "use_active_element",
    "use_breakpoints",
    "use_broadcast_channel",
    "use_clipboard",
    "use_color_mode",
    "use_cookie",
    "use_css_var",
    "use_cycle_list",
    "use_debounce_fn",
    "use_device_orientation",
    "use_device_pixel_ratio",
    "use_display_media",
    "use_document",
    "use_document_visibility",
    "use_draggable",
    "use_drop_zone",
    "use_element_bounding",
    "use_element_hover",
    "use_element_size",
    "use_element_visibility",
    "use_event_listener",
    "use_event_source",
    "use_favicon",
    "use_geolocation",
    "use_idle",
    "use_infinite_scroll",
    "use_intersection_observer",
    "use_interval",
    "use_interval_fn",
    "use_intl_number_format",
    "use_locale",
    "use_locales",
    "use_media_query",
    "use_mouse",
    "use_mouse_in_element",
    "use_mutation_observer",
    "use_permission",
    "use_preferred_contrast",
    "use_preferred_dark",
    "use_prefers_reduced_motion",
    "use_raf_fn",
    "use_resize_observer",
    "use_scroll",
    "use_service_worker",
    "use_sorted",
    "use_supported",
    "use_throttle_fn",
    "use_timeout_fn",
    "use_timestamp",
    "use_toggle",
    "use_to_string",
    "use_user_media",
    "use_web_notification",
    "use_websocket",
    "use_window",
    "use_window_focus",
    "use_window_scroll",
    "watch_debounced",
    "watch_pausable",
    "watch_throttled",
    "watch_with_options",
    "whenever"
]
use_textarea_autosize = [
    "use_resize_observer",
    "web-sys/CssStyleDeclaration",
    "web-sys/HtmlElement",
    "web-sys/HtmlTextAreaElement",
]
use_web_lock = [
    "web-sys/AbortSignal",
    "web-sys/Lock",
    "web-sys/LockManager",
    "web-sys/LockMode",
    "web-sys/LockOptions",
    "web-sys/Navigator",
]
use_window_size = ["use_media_query"]
actix = ["dep:actix-web", "dep:leptos_actix", "dep:http0_2"]
axum = ["dep:leptos_axum", "dep:http1"]
docs = ["dep:web-sys"]
element = ["use_document", "use_window", "dep:web-sys", "web-sys/EventTarget"]
is = ["use_window"]
is_err = []
is_none = []
is_ok = []
is_some = []
math = ["num"]
on_click_outside = ["use_event_listener", "is"]
signal_debounced = ["use_debounce_fn"]
signal_throttled = ["use_throttle_fn"]
spin = ["dep:leptos-spin", "dep:http1"]
ssr = []
storage = [
    "use_event_listener",
    "use_window",
    "watch_with_options",
    "dep:web-sys",
    "dep:codee",
    "web-sys/CustomEventInit",
    "web-sys/Storage"
]
sync_signal = []
use_active_element = ["use_event_listener"]
use_breakpoints = ["use_media_query"]
use_broadcast_channel = [
    "use_event_listener",
    "use_supported",
    "dep:codee",
    "web-sys/BroadcastChannel",
]
use_clipboard = [
    "use_event_listener",
    "use_permission",
    "use_supported",
    "use_timeout_fn",
    "web-sys/Clipboard",
]
use_color_mode = [
    "use_cookie",
    "use_cycle_list",
    "use_preferred_dark",
    "storage",
    "sync_signal"
]
use_cookie = [
    "use_broadcast_channel",
    "watch_pausable",
    "dep:cookie",
    "web-sys/HtmlDocument",
]
use_css_var = [
    "use_mutation_observer",
    "watch_with_options",
]
use_cycle_list = []
use_debounce_fn = []
use_device_orientation = ["use_event_listener", "use_supported"]
use_device_pixel_ratio = ["use_event_listener", "web-sys/MediaQueryList"]
use_display_media = [
    "use_window",
    "web-sys/DisplayMediaStreamConstraints",
    "web-sys/MediaDevices",
    "web-sys/MediaStream",
    "web-sys/MediaStreamTrack",
]
use_document = [
    "dep:web-sys",
    "web-sys/NodeList",
    "web-sys/VisibilityState",
]
use_document_visibility = ["use_event_listener", "web-sys/VisibilityState"]
use_draggable = ["use_event_listener", "web-sys/DomRect"]
use_drop_zone = [
    "use_event_listener",
    "web-sys/DataTransfer",
    "web-sys/File",
    "web-sys/FileList"
]
use_element_bounding = [
    "use_event_listener",
    "use_resize_observer",
    "web-sys/DomRect",
]
use_element_hover = ["use_event_listener"]
use_element_size = [
    "use_resize_observer",
    "watch_with_options",
    "web-sys/ResizeObserverSize",
]
use_element_visibility = [
    "use_intersection_observer",
    "web-sys/DomRect",
]
use_event_listener = [
    "element",
    "watch_with_options",
    "dep:web-sys",
    "web-sys/EventTarget",
    "web-sys/EventListenerOptions"
]
use_event_source = [
    "use_event_listener",
    "web-sys/EventSource",
    "web-sys/EventSourceInit",
    "dep:codee",
]
use_favicon = []
use_geolocation = [
    "use_window",
    "web-sys/Coordinates",
    "web-sys/Geolocation",
    "web-sys/Position",
    "web-sys/PositionError",
    "web-sys/PositionOptions",
]
use_idle = [
    "use_event_listener",
    "use_document",
    "use_timestamp",
]
use_infinite_scroll = [
    "use_element_visibility",
    "use_scroll",
    "dep:gloo-timers",
    "dep:futures-util",
]
use_intersection_observer = [
    "element",
    "watch_with_options",
    "web-sys/IntersectionObserver",
    "web-sys/IntersectionObserverEntry",
    "web-sys/IntersectionObserverInit",
]
use_interval = ["use_interval_fn"]
use_interval_fn = []
use_intl_number_format = []
use_locale = ["use_locales", "dep:unic-langid"]
use_locales = ["use_event_listener", "use_window"]
use_media_query = ["use_event_listener"]
use_mouse = [
    "element",
    "use_event_listener",
    "use_window",
    "web-sys/Touch",
    "web-sys/TouchList",
]
use_mouse_in_element = [
    "use_mouse",
    "web-sys/DomRect",
]
use_mutation_observer = [
    "element",
    "use_supported",
    "web-sys/MutationObserver",
    "web-sys/MutationObserverInit",
    "web-sys/MutationRecord",
]
use_permission = [
    "use_event_listener",
    "web-sys/Permissions",
    "web-sys/PermissionState",
    "web-sys/PermissionStatus",
]
use_preferred_contrast = ["use_media_query"]
use_preferred_dark = ["use_media_query"]
use_prefers_reduced_motion = ["use_media_query"]
use_raf_fn = []
use_resize_observer = [
    "element",
    "use_supported",
    "web-sys/DomRectReadOnly",
    "web-sys/ResizeObserver",
    "web-sys/ResizeObserverBoxOptions",
    "web-sys/ResizeObserverEntry",
    "web-sys/ResizeObserverOptions",
]
use_scroll = [
    "element",
    "use_event_listener",
    "use_debounce_fn",
    "use_throttle_fn",
    "web-sys/ScrollBehavior",
    "web-sys/ScrollToOptions",
]
use_service_worker = [
    "use_window",
    "web-sys/ServiceWorker",
    "web-sys/ServiceWorkerContainer",
    "web-sys/ServiceWorkerRegistration"
]
use_sorted = []
use_supported = []
use_throttle_fn = []
use_timeout_fn = []
use_timestamp = ["use_interval_fn", "use_raf_fn"]
use_toggle = []
use_to_string = []
use_user_media = [
    "use_window",
    "web-sys/MediaDevices",
    "web-sys/MediaStream",
    "web-sys/MediaStreamConstraints",
    "web-sys/MediaStreamTrack",
]
use_web_notification = [
    "use_supported",
    "use_window",
    "use_event_listener",
    "web-sys/Notification",
    "web-sys/NotificationOptions",
    "web-sys/NotificationPermission",
    "web-sys/NotificationDirection",
    "web-sys/VisibilityState"
]
use_websocket = ["dep:web-sys", "dep:codee"]
use_window = ["use_document", "dep:web-sys", "web-sys/Navigator", "web-sys/MediaQueryList"]
use_window_focus = ["use_event_listener"]
use_window_scroll = ["use_event_listener", "use_window"]
wasm_ssr = []
watch_debounced = ["watch_with_options"]
watch_pausable = ["watch_with_options"]
watch_throttled = ["watch_with_options"]
watch_with_options = []
whenever = []

[package.metadata.docs.rs]
features = ["math", "docs", "ssr"]
rustdoc-args = ["--cfg=web_sys_unstable_apis"]
rustc-args = ["--cfg=web_sys_unstable_apis"]<|MERGE_RESOLUTION|>--- conflicted
+++ resolved
@@ -1,10 +1,6 @@
 [package]
 name = "leptos-use"
-<<<<<<< HEAD
 version = "0.14.0-beta3"
-=======
-version = "0.13.5"
->>>>>>> 10b1a8a0
 edition = "2021"
 authors = ["Marc-Stefan Cassola"]
 categories = ["gui", "web-programming", "wasm"]
@@ -31,8 +27,8 @@
 js-sys = "0.3"
 lazy_static = "1"
 leptos = "0.7.0-beta5"
-leptos_axum = { optional = true, version = "0.7.0-beta5" }
-leptos_actix = { optional = true, version = "0.7.0-beta5" }
+leptos_axum = { version = "0.7.0-beta5", optional = true, }
+leptos_actix = { version = "0.7.0-beta5", optional = true }
 leptos-spin = { version = "0.2", optional = true }
 num = { version = "0.4", optional = true }
 paste = "1"
